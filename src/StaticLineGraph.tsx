--- conflicted
+++ resolved
@@ -35,11 +35,7 @@
         horizontalPadding: lineThickness,
         verticalPadding: lineThickness,
       }),
-<<<<<<< HEAD
-    [graphPadding, height, points, range, width]
-=======
-    [height, lineThickness, points, width]
->>>>>>> 1469ca39
+    [height, lineThickness, points, range, width]
   )
 
   const gradientColors = useMemo(
