import {
  SkPath,
  Skia,
  Vector,
  cartesian2Polar,
  PathCommand,
  vec,
  PathVerb,
  SkPoint,
} from '@shopify/react-native-skia'
import type { GraphPoint } from './LineGraphProps'

export interface GraphPathRange {
  x?: {
    min: Date
    max: Date
  }
  y?: {
    min: number
    max: number
  }
}

interface GraphPathConfig {
  /**
   * Graph Points to use for the Path. Will be normalized and centered.
   */
  points: GraphPoint[]
  /**
   * Optional Padding (left, right) for the Graph to correctly round the Path.
   */
  horizontalPadding: number
  /**
   * Optional Padding (top, bottom) for the Graph to correctly round the Path.
   */
  verticalPadding: number
  /**
   * Height of the Canvas (Measured with onLayout)
   */
  canvasHeight: number
  /**
   * Width of the Canvas (Measured with onLayout)
   */
  canvasWidth: number

  // smoothing?: number
  // strategy: 'complex' | 'bezier' | 'simple'

  range?: GraphPathRange
}

const round = (value: number, precision = 0) => {
  const p = Math.pow(10, precision)
  return Math.round(value * p) / p
}

// https://stackoverflow.com/questions/27176423
// https://stackoverflow.com/questions/51879836
const cuberoot = (x: number) => {
  const y = Math.pow(Math.abs(x), 1 / 3)
  return x < 0 ? -y : y
}

const solveCubic = (a: number, b: number, c: number, d: number) => {
  if (Math.abs(a) < 1e-8) {
    // Quadratic case, ax^2+bx+c=0
    a = b
    b = c
    c = d
    if (Math.abs(a) < 1e-8) {
      // Linear case, ax+b=0
      a = b
      b = c
      if (Math.abs(a) < 1e-8) {
        // Degenerate case
        return []
      }
      return [-b / a]
    }

    const D = b * b - 4 * a * c
    if (Math.abs(D) < 1e-8) {
      return [-b / (2 * a)]
    } else if (D > 0) {
      return [(-b + Math.sqrt(D)) / (2 * a), (-b - Math.sqrt(D)) / (2 * a)]
    }
    return []
  }

  // Convert to depressed cubic t^3+pt+q = 0 (subst x = t - b/3a)
  const p = (3 * a * c - b * b) / (3 * a * a)
  const q = (2 * b * b * b - 9 * a * b * c + 27 * a * a * d) / (27 * a * a * a)
  let roots

  if (Math.abs(p) < 1e-8) {
    // p = 0 -> t^3 = -q -> t = -q^1/3
    roots = [cuberoot(-q)]
  } else if (Math.abs(q) < 1e-8) {
    // q = 0 -> t^3 + pt = 0 -> t(t^2+p)=0
    roots = [0].concat(p < 0 ? [Math.sqrt(-p), -Math.sqrt(-p)] : [])
  } else {
    const D = (q * q) / 4 + (p * p * p) / 27
    if (Math.abs(D) < 1e-8) {
      // D = 0 -> two roots
      roots = [(-1.5 * q) / p, (3 * q) / p]
    } else if (D > 0) {
      // Only one real root
      const u = cuberoot(-q / 2 - Math.sqrt(D))
      roots = [u - p / (3 * u)]
    } else {
      // D < 0, three roots, but needs to use complex numbers/trigonometric solution
      const u = 2 * Math.sqrt(-p / 3)
      const t = Math.acos((3 * q) / p / u) / 3 // D < 0 implies p < 0 and acos argument in [-1..1]
      const k = (2 * Math.PI) / 3
      roots = [u * Math.cos(t), u * Math.cos(t - k), u * Math.cos(t - 2 * k)]
    }
  }

  // Convert back from depressed cubic
  for (let i = 0; i < roots.length; i++) {
    roots[i] -= b / (3 * a)
  }

  return roots
}

export const cubicBezierYForX = (
  x: number,
  a: Vector,
  b: Vector,
  c: Vector,
  d: Vector,
  precision = 2
) => {
  const pa = -a.x + 3 * b.x - 3 * c.x + d.x
  const pb = 3 * a.x - 6 * b.x + 3 * c.x
  const pc = -3 * a.x + 3 * b.x
  const pd = a.x - x
  const t = solveCubic(pa, pb, pc, pd)
    .map((root) => round(root, precision))
    .filter((root) => root >= 0 && root <= 1)[0] as number
  return cubicBezier(t, a.y, b.y, c.y, d.y)
}

const cubicBezier = (
  t: number,
  from: number,
  c1: number,
  c2: number,
  to: number
) => {
  const term = 1 - t
  const a = 1 * term ** 3 * t ** 0 * from
  const b = 3 * term ** 2 * t ** 1 * c1
  const c = 3 * term ** 1 * t ** 2 * c2
  const d = 1 * term ** 0 * t ** 3 * to
  return a + b + c + d
}

interface Cubic {
  from: Vector
  c1: Vector
  c2: Vector
  to: Vector
}

export const selectCurve = (cmds: PathCommand[], x: number): Cubic | null => {
  for (let i = 0; i < cmds.length; i++) {
    const cmd = cmds[i]

    if (cmd == null) return null

    if (cmd[0] === PathVerb.Cubic) {
      const from = vec(cmd[1], cmd[2])
      const to = vec(cmd[7], cmd[8])
      const c1 = vec(cmd[3], cmd[4])
      const c2 = vec(cmd[5], cmd[6])
      if (x >= from.x && x <= to.x) {
        return {
          from,
          c1,
          c2,
          to,
        }
      }
    }
  }

  return null
}

export const getYForX = (cmds: PathCommand[], x: number, precision = 2) => {
  const c = selectCurve(cmds, x)
  if (c === null) {
    return null
  }
  return cubicBezierYForX(x, c.from, c.c1, c.c2, c.to, precision)
}

export const controlPoint = (
  current: GraphPoint,
  previous: GraphPoint,
  next: GraphPoint,
  reverse: boolean,
  smoothing: number
) => {
  const p = previous || current
  const n = next || current
  // Properties of the opposed-line
  const lengthX = n.date.getTime() - p.date.getTime()
  const lengthY = n.value - p.value

  const o = cartesian2Polar({ x: lengthX, y: lengthY })
  // If is end-control-point, add PI to the angle to go backward
  const angle = o.theta + (reverse ? Math.PI : 0)
  const length = o.radius * smoothing
  // The control point position is relative to the current point
  const x = current.date.getTime() + Math.cos(angle) * length
  const y = current.value + Math.sin(angle) * length
  return { x, y }
}

// export function createGraphPath({
//   points,
//   smoothing = 0,
//   range,
//   // graphPadding,
//   canvasHeight: height,
//   canvasWidth: width,
//   strategy,
// }: GraphPathConfig): SkPath {
//   const minValueX = range?.x?.min ?? points[0]?.date
//   const maxValueX = range?.x?.max ?? points[points.length - 1]?.date

//   const path = Skia.Path.Make()

//   if (minValueX == null || maxValueX == null) return path

//   const minValueY =
//     range?.y != null
//       ? range.y.min
//       : points.reduce(
//           (prev, curr) => (curr.value < prev ? curr.value : prev),
//           Number.MAX_SAFE_INTEGER
//         )

//   const maxValueY =
//     range?.y != null
//       ? range.y.max
//       : points.reduce(
//           (prev, curr) => (curr.value > prev ? curr.value : prev),
//           Number.MIN_SAFE_INTEGER
//         )

//   if (points[0] == null) return path

//   const pixelFactorX = (point: GraphPoint): number => {
//     const diff = maxValueX.getTime() - minValueX.getTime()
//     const x = point.date.getTime()

//     if (x < minValueX.getTime() || x > maxValueX.getTime()) return 0
//     return (x - minValueX.getTime()) / diff
//   }

//   const pixelFactorY = (point: GraphPoint): number => {
//     const diff = maxValueY - minValueY
//     const y = point.value

//     if (y < minValueY || y > maxValueY) return 0
//     return y / diff
//   }

//   path.moveTo(pixelFactorX(points[0]), pixelFactorY(points[0]))

//   points.forEach((point, i) => {
//     if (i === 0) {
//       return
//     }

//     const next = points[i + 1]
//     const prev = points[i - 1]

//     if (prev == null) return
//     const prevPrev = points[i - 1] ?? prev

//     const pointX = width * pixelFactorX(point)
//     const pointY = height * pixelFactorY(point)
//     const prevX = width * pixelFactorX(prev)
//     const prevY = height * pixelFactorY(prev)
//     const prevPrevX = width * pixelFactorX(prevPrev)
//     const prevPrevY = height * pixelFactorY(prevPrev)

//     const cps = controlPoint(prev, prevPrev, point, false, smoothing)
//     const cpe = controlPoint(point, prev, next ?? point, true, smoothing)

//     if (point.date < minValueX || point.date > maxValueX) return
//     if (point.value < minValueY || point.value > maxValueY) return

//     switch (strategy) {
//       case 'simple':
//         const cp = {
//           x: (cps.x + cpe.x) / 2,
//           y: (cps.y + cpe.y) / 2,
//         }
//         path.quadTo(cp.x, cp.y, pointX, pointY)
//         break
//       case 'bezier':
//         const cp1x = (2 * prevPrevX + prevX) / 3
//         const cp1y = (2 * prevPrevY + prevY) / 3
//         const cp2x = (prevPrevX + 2 * prevX) / 3
//         const cp2y = (prevPrevY + 2 * prevY) / 3
//         const cp3x = (prevPrevX + 4 * prevX + pointX) / 6
//         const cp3y = (prevPrevY + 4 * prevY + pointX) / 6
//         path.cubicTo(cp1x, cp1y, cp2x, cp2y, cp3x, cp3y)
//         if (i === points.length - 1) {
//           path.cubicTo(pointX, pointY, pointX, pointY, pointX, pointY)
//         }
//         break
//       case 'complex':
//         path.cubicTo(cps.x, cps.y, cpe.x, cpe.y, pointX, pointY)
//         break
//     }
//   })

//   return path
// }

// A Graph Point will be drawn every second "pixel"
const PIXEL_RATIO = 2

export function createGraphPath({
  points: graphData,
<<<<<<< HEAD
  range,
  graphPadding,
  canvasHeight: height,
  canvasWidth: width,
}: GraphPathConfig): SkPath {
  const minValueX = range?.x?.min ?? graphData[0]?.date
  const maxValueX = range?.x?.max ?? graphData[graphData.length - 1]?.date

  const path = Skia.Path.Make()

  if (minValueX == null || maxValueX == null) return path

  const minValueY =
    range?.y != null
      ? range.y.min
      : graphData.reduce(
          (prev, curr) => (curr.value < prev ? curr.value : prev),
          Number.MAX_SAFE_INTEGER
        )

  const maxValueY =
    range?.y != null
      ? range.y.max
      : graphData.reduce(
          (prev, curr) => (curr.value > prev ? curr.value : prev),
          Number.MIN_SAFE_INTEGER
        )
=======
  horizontalPadding,
  verticalPadding,
  canvasHeight: height,
  canvasWidth: width,
}: GraphPathConfig): SkPath {
  const maxValue = graphData.reduce(
    (prev, curr) => (curr.value > prev ? curr.value : prev),
    Number.MIN_SAFE_INTEGER
  )
  const minValue = graphData.reduce(
    (prev, curr) => (curr.value < prev ? curr.value : prev),
    Number.MAX_SAFE_INTEGER
  )
>>>>>>> 1469ca39

  const points: SkPoint[] = []

  let leftBoundary = 0
  let rightBoundary = width

  if (minValueX != null && maxValueX != null) {
    const timeDifference = maxValueX.getTime() - minValueX.getTime()

    const leftmostPointTime = Math.max(
      (graphData[0]?.date ?? minValueX).getTime() - minValueX.getTime(),
      0
    )

    const rightmostPointTime = Math.min(
      (graphData[graphData.length - 1]?.date ?? maxValueX).getTime() -
        minValueX.getTime(),
      timeDifference
    )

    leftBoundary = width * (leftmostPointTime / timeDifference)
    rightBoundary = width * (rightmostPointTime / timeDifference)
  }

  // const pixelFactorX = (point: GraphPoint): number | undefined => {
  //   const diff = maxValueX.getTime() - minValueX.getTime()
  //   const x = point.date.getTime()

  //   if (x < minValueX.getTime() || x > maxValueX.getTime()) return
  //   return (x - minValueX.getTime()) / diff
  // }

  // const pixelFactorY = (point: GraphPoint): number | undefined => {
  //   const diff = maxValueY - minValueY
  //   const y = point.value

  //   if (y < minValueY || y > maxValueY) return
  //   return y / diff
  // }

  // for (const point of graphData) {
  //   const px = pixelFactorX(point)
  //   const py = pixelFactorY(point)

  //   console.log('point', point.value)
  //   console.log('px', px)
  //   console.log('py', py)

  //   if (px == null || py == null) continue

  //   const x = (width - 2 * graphPadding) * px + graphPadding
  //   const y = height - ((height - 2 * graphPadding) * py + graphPadding)

  //   points.push({ x: x, y: y })
  // }

  const actualWidth = rightBoundary - leftBoundary

  for (let pixel = leftBoundary; pixel < rightBoundary; pixel += PIXEL_RATIO) {
    const index = Math.floor((pixel / actualWidth) * graphData.length)
    const value = graphData[index]!.value

    if (value < minValueY || value > maxValueY) continue
    const x =
      (pixel / actualWidth) * (actualWidth - 2 * graphPadding) + graphPadding

<<<<<<< HEAD
    const y =
      height -
      ((value - minValueY) / (maxValueY - minValueY)) *
        (height - 2 * graphPadding)
    graphPadding
=======
    const x =
      (pixel / width) * (width - 2 * horizontalPadding) + horizontalPadding
    const y =
      height -
      (((value - minValue) / (maxValue - minValue)) *
        (height - 2 * verticalPadding) +
        verticalPadding)
>>>>>>> 1469ca39

    points.push({ x: x, y: y })
  }

  for (let i = 0; i < points.length; i++) {
    const point = points[i]!

    // first point needs to start the path
    if (i === 0) path.moveTo(point.x, point.y)

    const prev = points[i - 1]
    const prevPrev = points[i - 2]

    if (prev == null) continue

    const p0 = prevPrev ?? prev
    const p1 = prev
    const cp1x = (2 * p0.x + p1.x) / 3
    const cp1y = (2 * p0.y + p1.y) / 3
    const cp2x = (p0.x + 2 * p1.x) / 3
    const cp2y = (p0.y + 2 * p1.y) / 3
    const cp3x = (p0.x + 4 * p1.x + point.x) / 6
    const cp3y = (p0.y + 4 * p1.y + point.y) / 6

    path.cubicTo(cp1x, cp1y, cp2x, cp2y, cp3x, cp3y)
  }
  return path
}<|MERGE_RESOLUTION|>--- conflicted
+++ resolved
@@ -330,9 +330,9 @@
 
 export function createGraphPath({
   points: graphData,
-<<<<<<< HEAD
   range,
-  graphPadding,
+  horizontalPadding,
+  verticalPadding,
   canvasHeight: height,
   canvasWidth: width,
 }: GraphPathConfig): SkPath {
@@ -358,22 +358,6 @@
           (prev, curr) => (curr.value > prev ? curr.value : prev),
           Number.MIN_SAFE_INTEGER
         )
-=======
-  horizontalPadding,
-  verticalPadding,
-  canvasHeight: height,
-  canvasWidth: width,
-}: GraphPathConfig): SkPath {
-  const maxValue = graphData.reduce(
-    (prev, curr) => (curr.value > prev ? curr.value : prev),
-    Number.MIN_SAFE_INTEGER
-  )
-  const minValue = graphData.reduce(
-    (prev, curr) => (curr.value < prev ? curr.value : prev),
-    Number.MAX_SAFE_INTEGER
-  )
->>>>>>> 1469ca39
-
   const points: SkPoint[] = []
 
   let leftBoundary = 0
@@ -437,23 +421,14 @@
 
     if (value < minValueY || value > maxValueY) continue
     const x =
-      (pixel / actualWidth) * (actualWidth - 2 * graphPadding) + graphPadding
-
-<<<<<<< HEAD
+      (pixel / actualWidth) * (actualWidth - 2 * horizontalPadding) +
+      horizontalPadding
+
     const y =
       height -
-      ((value - minValueY) / (maxValueY - minValueY)) *
-        (height - 2 * graphPadding)
-    graphPadding
-=======
-    const x =
-      (pixel / width) * (width - 2 * horizontalPadding) + horizontalPadding
-    const y =
-      height -
-      (((value - minValue) / (maxValue - minValue)) *
+      (((value - minValueY) / (maxValueY - minValueY)) *
         (height - 2 * verticalPadding) +
         verticalPadding)
->>>>>>> 1469ca39
 
     points.push({ x: x, y: y })
   }
