import {
  SkPath,
  Skia,
  Vector,
  cartesian2Polar,
  PathCommand,
  vec,
  PathVerb,
  SkPoint,
} from '@shopify/react-native-skia'
import type { GraphPoint } from './LineGraphProps'

export interface GraphPathRange {
  x?: {
    min: Date
    max: Date
  }
  y?: {
    min: number
    max: number
  }
}

interface GraphPathConfig {
  /**
   * Graph Points to use for the Path. Will be normalized and centered.
   */
  points: GraphPoint[]
  /**
   * Optional Padding (left, right) for the Graph to correctly round the Path.
   */
  horizontalPadding: number
  /**
   * Optional Padding (top, bottom) for the Graph to correctly round the Path.
   */
  verticalPadding: number
  /**
   * Height of the Canvas (Measured with onLayout)
   */
  canvasHeight: number
  /**
   * Width of the Canvas (Measured with onLayout)
   */
  canvasWidth: number

  // smoothing?: number
  // strategy: 'complex' | 'bezier' | 'simple'

  range?: GraphPathRange
}

const round = (value: number, precision = 0) => {
  const p = Math.pow(10, precision)
  return Math.round(value * p) / p
}

// https://stackoverflow.com/questions/27176423
// https://stackoverflow.com/questions/51879836
const cuberoot = (x: number) => {
  const y = Math.pow(Math.abs(x), 1 / 3)
  return x < 0 ? -y : y
}

const solveCubic = (a: number, b: number, c: number, d: number) => {
  if (Math.abs(a) < 1e-8) {
    // Quadratic case, ax^2+bx+c=0
    a = b
    b = c
    c = d
    if (Math.abs(a) < 1e-8) {
      // Linear case, ax+b=0
      a = b
      b = c
      if (Math.abs(a) < 1e-8) {
        // Degenerate case
        return []
      }
      return [-b / a]
    }

    const D = b * b - 4 * a * c
    if (Math.abs(D) < 1e-8) {
      return [-b / (2 * a)]
    } else if (D > 0) {
      return [(-b + Math.sqrt(D)) / (2 * a), (-b - Math.sqrt(D)) / (2 * a)]
    }
    return []
  }

  // Convert to depressed cubic t^3+pt+q = 0 (subst x = t - b/3a)
  const p = (3 * a * c - b * b) / (3 * a * a)
  const q = (2 * b * b * b - 9 * a * b * c + 27 * a * a * d) / (27 * a * a * a)
  let roots

  if (Math.abs(p) < 1e-8) {
    // p = 0 -> t^3 = -q -> t = -q^1/3
    roots = [cuberoot(-q)]
  } else if (Math.abs(q) < 1e-8) {
    // q = 0 -> t^3 + pt = 0 -> t(t^2+p)=0
    roots = [0].concat(p < 0 ? [Math.sqrt(-p), -Math.sqrt(-p)] : [])
  } else {
    const D = (q * q) / 4 + (p * p * p) / 27
    if (Math.abs(D) < 1e-8) {
      // D = 0 -> two roots
      roots = [(-1.5 * q) / p, (3 * q) / p]
    } else if (D > 0) {
      // Only one real root
      const u = cuberoot(-q / 2 - Math.sqrt(D))
      roots = [u - p / (3 * u)]
    } else {
      // D < 0, three roots, but needs to use complex numbers/trigonometric solution
      const u = 2 * Math.sqrt(-p / 3)
      const t = Math.acos((3 * q) / p / u) / 3 // D < 0 implies p < 0 and acos argument in [-1..1]
      const k = (2 * Math.PI) / 3
      roots = [u * Math.cos(t), u * Math.cos(t - k), u * Math.cos(t - 2 * k)]
    }
  }

  // Convert back from depressed cubic
  for (let i = 0; i < roots.length; i++) {
    roots[i] -= b / (3 * a)
  }

  return roots
}

export const cubicBezierYForX = (
  x: number,
  a: Vector,
  b: Vector,
  c: Vector,
  d: Vector,
  precision = 2
) => {
  const pa = -a.x + 3 * b.x - 3 * c.x + d.x
  const pb = 3 * a.x - 6 * b.x + 3 * c.x
  const pc = -3 * a.x + 3 * b.x
  const pd = a.x - x
  const t = solveCubic(pa, pb, pc, pd)
    .map((root) => round(root, precision))
    .filter((root) => root >= 0 && root <= 1)[0] as number
  return cubicBezier(t, a.y, b.y, c.y, d.y)
}

const cubicBezier = (
  t: number,
  from: number,
  c1: number,
  c2: number,
  to: number
) => {
  const term = 1 - t
  const a = 1 * term ** 3 * t ** 0 * from
  const b = 3 * term ** 2 * t ** 1 * c1
  const c = 3 * term ** 1 * t ** 2 * c2
  const d = 1 * term ** 0 * t ** 3 * to
  return a + b + c + d
}

interface Cubic {
  from: Vector
  c1: Vector
  c2: Vector
  to: Vector
}

export const selectCurve = (cmds: PathCommand[], x: number): Cubic | null => {
  for (let i = 0; i < cmds.length; i++) {
    const cmd = cmds[i]

    if (cmd == null) return null

    if (cmd[0] === PathVerb.Cubic) {
      const from = vec(cmd[1], cmd[2])
      const to = vec(cmd[7], cmd[8])
      const c1 = vec(cmd[3], cmd[4])
      const c2 = vec(cmd[5], cmd[6])
      if (x >= from.x && x <= to.x) {
        return {
          from,
          c1,
          c2,
          to,
        }
      }
    }
  }

  return null
}

export const getYForX = (cmds: PathCommand[], x: number, precision = 2) => {
  const c = selectCurve(cmds, x)
  if (c === null) {
    return null
  }
  return cubicBezierYForX(x, c.from, c.c1, c.c2, c.to, precision)
}

export const controlPoint = (
  current: GraphPoint,
  previous: GraphPoint,
  next: GraphPoint,
  reverse: boolean,
  smoothing: number
) => {
  const p = previous || current
  const n = next || current
  // Properties of the opposed-line
  const lengthX = n.date.getTime() - p.date.getTime()
  const lengthY = n.value - p.value

  const o = cartesian2Polar({ x: lengthX, y: lengthY })
  // If is end-control-point, add PI to the angle to go backward
  const angle = o.theta + (reverse ? Math.PI : 0)
  const length = o.radius * smoothing
  // The control point position is relative to the current point
  const x = current.date.getTime() + Math.cos(angle) * length
  const y = current.value + Math.sin(angle) * length
  return { x, y }
}

// export function createGraphPath({
//   points,
//   smoothing = 0,
//   range,
//   // graphPadding,
//   canvasHeight: height,
//   canvasWidth: width,
//   strategy,
// }: GraphPathConfig): SkPath {
//   const minValueX = range?.x?.min ?? points[0]?.date
//   const maxValueX = range?.x?.max ?? points[points.length - 1]?.date

//   const path = Skia.Path.Make()

//   if (minValueX == null || maxValueX == null) return path

//   const minValueY =
//     range?.y != null
//       ? range.y.min
//       : points.reduce(
//           (prev, curr) => (curr.value < prev ? curr.value : prev),
//           Number.MAX_SAFE_INTEGER
//         )

//   const maxValueY =
//     range?.y != null
//       ? range.y.max
//       : points.reduce(
//           (prev, curr) => (curr.value > prev ? curr.value : prev),
//           Number.MIN_SAFE_INTEGER
//         )

//   if (points[0] == null) return path

//   const pixelFactorX = (point: GraphPoint): number => {
//     const diff = maxValueX.getTime() - minValueX.getTime()
//     const x = point.date.getTime()

//     if (x < minValueX.getTime() || x > maxValueX.getTime()) return 0
//     return (x - minValueX.getTime()) / diff
//   }

//   const pixelFactorY = (point: GraphPoint): number => {
//     const diff = maxValueY - minValueY
//     const y = point.value

//     if (y < minValueY || y > maxValueY) return 0
//     return y / diff
//   }

//   path.moveTo(pixelFactorX(points[0]), pixelFactorY(points[0]))

//   points.forEach((point, i) => {
//     if (i === 0) {
//       return
//     }

//     const next = points[i + 1]
//     const prev = points[i - 1]

//     if (prev == null) return
//     const prevPrev = points[i - 1] ?? prev

//     const pointX = width * pixelFactorX(point)
//     const pointY = height * pixelFactorY(point)
//     const prevX = width * pixelFactorX(prev)
//     const prevY = height * pixelFactorY(prev)
//     const prevPrevX = width * pixelFactorX(prevPrev)
//     const prevPrevY = height * pixelFactorY(prevPrev)

//     const cps = controlPoint(prev, prevPrev, point, false, smoothing)
//     const cpe = controlPoint(point, prev, next ?? point, true, smoothing)

//     if (point.date < minValueX || point.date > maxValueX) return
//     if (point.value < minValueY || point.value > maxValueY) return

//     switch (strategy) {
//       case 'simple':
//         const cp = {
//           x: (cps.x + cpe.x) / 2,
//           y: (cps.y + cpe.y) / 2,
//         }
//         path.quadTo(cp.x, cp.y, pointX, pointY)
//         break
//       case 'bezier':
//         const cp1x = (2 * prevPrevX + prevX) / 3
//         const cp1y = (2 * prevPrevY + prevY) / 3
//         const cp2x = (prevPrevX + 2 * prevX) / 3
//         const cp2y = (prevPrevY + 2 * prevY) / 3
//         const cp3x = (prevPrevX + 4 * prevX + pointX) / 6
//         const cp3y = (prevPrevY + 4 * prevY + pointX) / 6
//         path.cubicTo(cp1x, cp1y, cp2x, cp2y, cp3x, cp3y)
//         if (i === points.length - 1) {
//           path.cubicTo(pointX, pointY, pointX, pointY, pointX, pointY)
//         }
//         break
//       case 'complex':
//         path.cubicTo(cps.x, cps.y, cpe.x, cpe.y, pointX, pointY)
//         break
//     }
//   })

//   return path
// }

// A Graph Point will be drawn every second "pixel"
const PIXEL_RATIO = 2

export function createGraphPath({
  points: graphData,
<<<<<<< HEAD
  range,
  graphPadding,
  canvasHeight: height,
  canvasWidth: width,
}: GraphPathConfig): SkPath {
  const minValueX = range?.x?.min ?? graphData[0]?.date
  const maxValueX = range?.x?.max ?? graphData[graphData.length - 1]?.date

  const path = Skia.Path.Make()

  if (minValueX == null || maxValueX == null) return path

  const minValueY =
    range?.y != null
      ? range.y.min
      : graphData.reduce(
          (prev, curr) => (curr.value < prev ? curr.value : prev),
          Number.MAX_SAFE_INTEGER
        )

  const maxValueY =
    range?.y != null
      ? range.y.max
      : graphData.reduce(
          (prev, curr) => (curr.value > prev ? curr.value : prev),
          Number.MIN_SAFE_INTEGER
        )
=======
  horizontalPadding,
  verticalPadding,
  canvasHeight: height,
  canvasWidth: width,
}: GraphPathConfig): SkPath {
  const maxValue = graphData.reduce(
    (prev, curr) => (curr.value > prev ? curr.value : prev),
    Number.MIN_SAFE_INTEGER
  )
  const minValue = graphData.reduce(
    (prev, curr) => (curr.value < prev ? curr.value : prev),
    Number.MAX_SAFE_INTEGER
  )
>>>>>>> 2644e72d

  const points: SkPoint[] = []

  let leftBoundary = 0
  let rightBoundary = width

  if (minValueX != null && maxValueX != null) {
    const timeDifference = maxValueX.getTime() - minValueX.getTime()

    const leftmostPointTime = Math.max(
      (graphData[0]?.date ?? minValueX).getTime() - minValueX.getTime(),
      0
    )

    const rightmostPointTime = Math.min(
      (graphData[graphData.length - 1]?.date ?? maxValueX).getTime() -
        minValueX.getTime(),
      timeDifference
    )

    leftBoundary = width * (leftmostPointTime / timeDifference)
    rightBoundary = width * (rightmostPointTime / timeDifference)
  }

  // const pixelFactorX = (point: GraphPoint): number | undefined => {
  //   const diff = maxValueX.getTime() - minValueX.getTime()
  //   const x = point.date.getTime()

  //   if (x < minValueX.getTime() || x > maxValueX.getTime()) return
  //   return (x - minValueX.getTime()) / diff
  // }

  // const pixelFactorY = (point: GraphPoint): number | undefined => {
  //   const diff = maxValueY - minValueY
  //   const y = point.value

  //   if (y < minValueY || y > maxValueY) return
  //   return y / diff
  // }

  // for (const point of graphData) {
  //   const px = pixelFactorX(point)
  //   const py = pixelFactorY(point)

  //   console.log('point', point.value)
  //   console.log('px', px)
  //   console.log('py', py)

  //   if (px == null || py == null) continue

  //   const x = (width - 2 * graphPadding) * px + graphPadding
  //   const y = height - ((height - 2 * graphPadding) * py + graphPadding)

  //   points.push({ x: x, y: y })
  // }

  const actualWidth = rightBoundary - leftBoundary

  for (let pixel = leftBoundary; pixel < rightBoundary; pixel += PIXEL_RATIO) {
    const index = Math.floor((pixel / actualWidth) * graphData.length)
    const value = graphData[index]!.value

    if (value < minValueY || value > maxValueY) continue
    const x =
      (pixel / actualWidth) * (actualWidth - 2 * graphPadding) + graphPadding

<<<<<<< HEAD
    const y =
      height -
      ((value - minValueY) / (maxValueY - minValueY)) *
        (height - 2 * graphPadding)
    graphPadding
=======
    const x =
      (pixel / width) * (width - 2 * horizontalPadding) + horizontalPadding
    const y =
      height -
      (((value - minValue) / (maxValue - minValue)) *
        (height - 2 * verticalPadding) +
        verticalPadding)
>>>>>>> 2644e72d

    points.push({ x: x, y: y })
  }

  for (let i = 0; i < points.length; i++) {
    const point = points[i]!

    // first point needs to start the path
    if (i === 0) path.moveTo(point.x, point.y)

    const prev = points[i - 1]
    const prevPrev = points[i - 2]

    if (prev == null) continue

    const p0 = prevPrev ?? prev
    const p1 = prev
    const cp1x = (2 * p0.x + p1.x) / 3
    const cp1y = (2 * p0.y + p1.y) / 3
    const cp2x = (p0.x + 2 * p1.x) / 3
    const cp2y = (p0.y + 2 * p1.y) / 3
    const cp3x = (p0.x + 4 * p1.x + point.x) / 6
    const cp3y = (p0.y + 4 * p1.y + point.y) / 6

    path.cubicTo(cp1x, cp1y, cp2x, cp2y, cp3x, cp3y)
  }
  return path
}<|MERGE_RESOLUTION|>--- conflicted
+++ resolved
@@ -1,19 +1,10 @@
-import {
-  SkPath,
-  Skia,
-  Vector,
-  cartesian2Polar,
-  PathCommand,
-  vec,
-  PathVerb,
-  SkPoint,
-} from '@shopify/react-native-skia'
+import { SkPath, SkPoint, Skia } from '@shopify/react-native-skia'
 import type { GraphPoint } from './LineGraphProps'
 
 export interface GraphPathRange {
   x?: {
-    min: Date
-    max: Date
+    min: number
+    max: number
   }
   y?: {
     min: number
@@ -43,305 +34,22 @@
    */
   canvasWidth: number
 
-  // smoothing?: number
-  // strategy: 'complex' | 'bezier' | 'simple'
-
   range?: GraphPathRange
 }
-
-const round = (value: number, precision = 0) => {
-  const p = Math.pow(10, precision)
-  return Math.round(value * p) / p
-}
-
-// https://stackoverflow.com/questions/27176423
-// https://stackoverflow.com/questions/51879836
-const cuberoot = (x: number) => {
-  const y = Math.pow(Math.abs(x), 1 / 3)
-  return x < 0 ? -y : y
-}
-
-const solveCubic = (a: number, b: number, c: number, d: number) => {
-  if (Math.abs(a) < 1e-8) {
-    // Quadratic case, ax^2+bx+c=0
-    a = b
-    b = c
-    c = d
-    if (Math.abs(a) < 1e-8) {
-      // Linear case, ax+b=0
-      a = b
-      b = c
-      if (Math.abs(a) < 1e-8) {
-        // Degenerate case
-        return []
-      }
-      return [-b / a]
-    }
-
-    const D = b * b - 4 * a * c
-    if (Math.abs(D) < 1e-8) {
-      return [-b / (2 * a)]
-    } else if (D > 0) {
-      return [(-b + Math.sqrt(D)) / (2 * a), (-b - Math.sqrt(D)) / (2 * a)]
-    }
-    return []
-  }
-
-  // Convert to depressed cubic t^3+pt+q = 0 (subst x = t - b/3a)
-  const p = (3 * a * c - b * b) / (3 * a * a)
-  const q = (2 * b * b * b - 9 * a * b * c + 27 * a * a * d) / (27 * a * a * a)
-  let roots
-
-  if (Math.abs(p) < 1e-8) {
-    // p = 0 -> t^3 = -q -> t = -q^1/3
-    roots = [cuberoot(-q)]
-  } else if (Math.abs(q) < 1e-8) {
-    // q = 0 -> t^3 + pt = 0 -> t(t^2+p)=0
-    roots = [0].concat(p < 0 ? [Math.sqrt(-p), -Math.sqrt(-p)] : [])
-  } else {
-    const D = (q * q) / 4 + (p * p * p) / 27
-    if (Math.abs(D) < 1e-8) {
-      // D = 0 -> two roots
-      roots = [(-1.5 * q) / p, (3 * q) / p]
-    } else if (D > 0) {
-      // Only one real root
-      const u = cuberoot(-q / 2 - Math.sqrt(D))
-      roots = [u - p / (3 * u)]
-    } else {
-      // D < 0, three roots, but needs to use complex numbers/trigonometric solution
-      const u = 2 * Math.sqrt(-p / 3)
-      const t = Math.acos((3 * q) / p / u) / 3 // D < 0 implies p < 0 and acos argument in [-1..1]
-      const k = (2 * Math.PI) / 3
-      roots = [u * Math.cos(t), u * Math.cos(t - k), u * Math.cos(t - 2 * k)]
-    }
-  }
-
-  // Convert back from depressed cubic
-  for (let i = 0; i < roots.length; i++) {
-    roots[i] -= b / (3 * a)
-  }
-
-  return roots
-}
-
-export const cubicBezierYForX = (
-  x: number,
-  a: Vector,
-  b: Vector,
-  c: Vector,
-  d: Vector,
-  precision = 2
-) => {
-  const pa = -a.x + 3 * b.x - 3 * c.x + d.x
-  const pb = 3 * a.x - 6 * b.x + 3 * c.x
-  const pc = -3 * a.x + 3 * b.x
-  const pd = a.x - x
-  const t = solveCubic(pa, pb, pc, pd)
-    .map((root) => round(root, precision))
-    .filter((root) => root >= 0 && root <= 1)[0] as number
-  return cubicBezier(t, a.y, b.y, c.y, d.y)
-}
-
-const cubicBezier = (
-  t: number,
-  from: number,
-  c1: number,
-  c2: number,
-  to: number
-) => {
-  const term = 1 - t
-  const a = 1 * term ** 3 * t ** 0 * from
-  const b = 3 * term ** 2 * t ** 1 * c1
-  const c = 3 * term ** 1 * t ** 2 * c2
-  const d = 1 * term ** 0 * t ** 3 * to
-  return a + b + c + d
-}
-
-interface Cubic {
-  from: Vector
-  c1: Vector
-  c2: Vector
-  to: Vector
-}
-
-export const selectCurve = (cmds: PathCommand[], x: number): Cubic | null => {
-  for (let i = 0; i < cmds.length; i++) {
-    const cmd = cmds[i]
-
-    if (cmd == null) return null
-
-    if (cmd[0] === PathVerb.Cubic) {
-      const from = vec(cmd[1], cmd[2])
-      const to = vec(cmd[7], cmd[8])
-      const c1 = vec(cmd[3], cmd[4])
-      const c2 = vec(cmd[5], cmd[6])
-      if (x >= from.x && x <= to.x) {
-        return {
-          from,
-          c1,
-          c2,
-          to,
-        }
-      }
-    }
-  }
-
-  return null
-}
-
-export const getYForX = (cmds: PathCommand[], x: number, precision = 2) => {
-  const c = selectCurve(cmds, x)
-  if (c === null) {
-    return null
-  }
-  return cubicBezierYForX(x, c.from, c.c1, c.c2, c.to, precision)
-}
-
-export const controlPoint = (
-  current: GraphPoint,
-  previous: GraphPoint,
-  next: GraphPoint,
-  reverse: boolean,
-  smoothing: number
-) => {
-  const p = previous || current
-  const n = next || current
-  // Properties of the opposed-line
-  const lengthX = n.date.getTime() - p.date.getTime()
-  const lengthY = n.value - p.value
-
-  const o = cartesian2Polar({ x: lengthX, y: lengthY })
-  // If is end-control-point, add PI to the angle to go backward
-  const angle = o.theta + (reverse ? Math.PI : 0)
-  const length = o.radius * smoothing
-  // The control point position is relative to the current point
-  const x = current.date.getTime() + Math.cos(angle) * length
-  const y = current.value + Math.sin(angle) * length
-  return { x, y }
-}
-
-// export function createGraphPath({
-//   points,
-//   smoothing = 0,
-//   range,
-//   // graphPadding,
-//   canvasHeight: height,
-//   canvasWidth: width,
-//   strategy,
-// }: GraphPathConfig): SkPath {
-//   const minValueX = range?.x?.min ?? points[0]?.date
-//   const maxValueX = range?.x?.max ?? points[points.length - 1]?.date
-
-//   const path = Skia.Path.Make()
-
-//   if (minValueX == null || maxValueX == null) return path
-
-//   const minValueY =
-//     range?.y != null
-//       ? range.y.min
-//       : points.reduce(
-//           (prev, curr) => (curr.value < prev ? curr.value : prev),
-//           Number.MAX_SAFE_INTEGER
-//         )
-
-//   const maxValueY =
-//     range?.y != null
-//       ? range.y.max
-//       : points.reduce(
-//           (prev, curr) => (curr.value > prev ? curr.value : prev),
-//           Number.MIN_SAFE_INTEGER
-//         )
-
-//   if (points[0] == null) return path
-
-//   const pixelFactorX = (point: GraphPoint): number => {
-//     const diff = maxValueX.getTime() - minValueX.getTime()
-//     const x = point.date.getTime()
-
-//     if (x < minValueX.getTime() || x > maxValueX.getTime()) return 0
-//     return (x - minValueX.getTime()) / diff
-//   }
-
-//   const pixelFactorY = (point: GraphPoint): number => {
-//     const diff = maxValueY - minValueY
-//     const y = point.value
-
-//     if (y < minValueY || y > maxValueY) return 0
-//     return y / diff
-//   }
-
-//   path.moveTo(pixelFactorX(points[0]), pixelFactorY(points[0]))
-
-//   points.forEach((point, i) => {
-//     if (i === 0) {
-//       return
-//     }
-
-//     const next = points[i + 1]
-//     const prev = points[i - 1]
-
-//     if (prev == null) return
-//     const prevPrev = points[i - 1] ?? prev
-
-//     const pointX = width * pixelFactorX(point)
-//     const pointY = height * pixelFactorY(point)
-//     const prevX = width * pixelFactorX(prev)
-//     const prevY = height * pixelFactorY(prev)
-//     const prevPrevX = width * pixelFactorX(prevPrev)
-//     const prevPrevY = height * pixelFactorY(prevPrev)
-
-//     const cps = controlPoint(prev, prevPrev, point, false, smoothing)
-//     const cpe = controlPoint(point, prev, next ?? point, true, smoothing)
-
-//     if (point.date < minValueX || point.date > maxValueX) return
-//     if (point.value < minValueY || point.value > maxValueY) return
-
-//     switch (strategy) {
-//       case 'simple':
-//         const cp = {
-//           x: (cps.x + cpe.x) / 2,
-//           y: (cps.y + cpe.y) / 2,
-//         }
-//         path.quadTo(cp.x, cp.y, pointX, pointY)
-//         break
-//       case 'bezier':
-//         const cp1x = (2 * prevPrevX + prevX) / 3
-//         const cp1y = (2 * prevPrevY + prevY) / 3
-//         const cp2x = (prevPrevX + 2 * prevX) / 3
-//         const cp2y = (prevPrevY + 2 * prevY) / 3
-//         const cp3x = (prevPrevX + 4 * prevX + pointX) / 6
-//         const cp3y = (prevPrevY + 4 * prevY + pointX) / 6
-//         path.cubicTo(cp1x, cp1y, cp2x, cp2y, cp3x, cp3y)
-//         if (i === points.length - 1) {
-//           path.cubicTo(pointX, pointY, pointX, pointY, pointX, pointY)
-//         }
-//         break
-//       case 'complex':
-//         path.cubicTo(cps.x, cps.y, cpe.x, cpe.y, pointX, pointY)
-//         break
-//     }
-//   })
-
-//   return path
-// }
 
 // A Graph Point will be drawn every second "pixel"
 const PIXEL_RATIO = 2
 
 export function createGraphPath({
   points: graphData,
-<<<<<<< HEAD
-  range,
-  graphPadding,
+  horizontalPadding,
+  verticalPadding,
   canvasHeight: height,
   canvasWidth: width,
+  range,
 }: GraphPathConfig): SkPath {
-  const minValueX = range?.x?.min ?? graphData[0]?.date
-  const maxValueX = range?.x?.max ?? graphData[graphData.length - 1]?.date
-
-  const path = Skia.Path.Make()
-
-  if (minValueX == null || maxValueX == null) return path
+  const minValueX = range?.x != null && range.x.min >= 0 ? range.x.min : 0
+  const maxValueX = range?.x != null ? range.x.max : width
 
   const minValueY =
     range?.y != null
@@ -358,105 +66,27 @@
           (prev, curr) => (curr.value > prev ? curr.value : prev),
           Number.MIN_SAFE_INTEGER
         )
-=======
-  horizontalPadding,
-  verticalPadding,
-  canvasHeight: height,
-  canvasWidth: width,
-}: GraphPathConfig): SkPath {
-  const maxValue = graphData.reduce(
-    (prev, curr) => (curr.value > prev ? curr.value : prev),
-    Number.MIN_SAFE_INTEGER
-  )
-  const minValue = graphData.reduce(
-    (prev, curr) => (curr.value < prev ? curr.value : prev),
-    Number.MAX_SAFE_INTEGER
-  )
->>>>>>> 2644e72d
 
   const points: SkPoint[] = []
 
-  let leftBoundary = 0
-  let rightBoundary = width
+  for (let pixel = 0; pixel < width; pixel += PIXEL_RATIO) {
+    const index = Math.floor((pixel / width) * graphData.length)
+    const value = graphData[index]?.value ?? minValueY
 
-  if (minValueX != null && maxValueX != null) {
-    const timeDifference = maxValueX.getTime() - minValueX.getTime()
-
-    const leftmostPointTime = Math.max(
-      (graphData[0]?.date ?? minValueX).getTime() - minValueX.getTime(),
-      0
-    )
-
-    const rightmostPointTime = Math.min(
-      (graphData[graphData.length - 1]?.date ?? maxValueX).getTime() -
-        minValueX.getTime(),
-      timeDifference
-    )
-
-    leftBoundary = width * (leftmostPointTime / timeDifference)
-    rightBoundary = width * (rightmostPointTime / timeDifference)
-  }
-
-  // const pixelFactorX = (point: GraphPoint): number | undefined => {
-  //   const diff = maxValueX.getTime() - minValueX.getTime()
-  //   const x = point.date.getTime()
-
-  //   if (x < minValueX.getTime() || x > maxValueX.getTime()) return
-  //   return (x - minValueX.getTime()) / diff
-  // }
-
-  // const pixelFactorY = (point: GraphPoint): number | undefined => {
-  //   const diff = maxValueY - minValueY
-  //   const y = point.value
-
-  //   if (y < minValueY || y > maxValueY) return
-  //   return y / diff
-  // }
-
-  // for (const point of graphData) {
-  //   const px = pixelFactorX(point)
-  //   const py = pixelFactorY(point)
-
-  //   console.log('point', point.value)
-  //   console.log('px', px)
-  //   console.log('py', py)
-
-  //   if (px == null || py == null) continue
-
-  //   const x = (width - 2 * graphPadding) * px + graphPadding
-  //   const y = height - ((height - 2 * graphPadding) * py + graphPadding)
-
-  //   points.push({ x: x, y: y })
-  // }
-
-  const actualWidth = rightBoundary - leftBoundary
-
-  for (let pixel = leftBoundary; pixel < rightBoundary; pixel += PIXEL_RATIO) {
-    const index = Math.floor((pixel / actualWidth) * graphData.length)
-    const value = graphData[index]!.value
-
-    if (value < minValueY || value > maxValueY) continue
     const x =
-      (pixel / actualWidth) * (actualWidth - 2 * graphPadding) + graphPadding
-
-<<<<<<< HEAD
+      (pixel / maxValueX) * (maxValueX - 2 * horizontalPadding) +
+      horizontalPadding -
+      minValueX
     const y =
       height -
       ((value - minValueY) / (maxValueY - minValueY)) *
-        (height - 2 * graphPadding)
-    graphPadding
-=======
-    const x =
-      (pixel / width) * (width - 2 * horizontalPadding) + horizontalPadding
-    const y =
-      height -
-      (((value - minValue) / (maxValue - minValue)) *
-        (height - 2 * verticalPadding) +
-        verticalPadding)
->>>>>>> 2644e72d
+        (height - 2 * verticalPadding) -
+      verticalPadding
 
     points.push({ x: x, y: y })
   }
+
+  const path = Skia.Path.Make()
 
   for (let i = 0; i < points.length; i++) {
     const point = points[i]!
