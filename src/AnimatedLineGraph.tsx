import React, { useCallback, useEffect, useMemo, useRef, useState } from 'react'
import { View, StyleSheet, LayoutChangeEvent } from 'react-native'
import {
  Canvas,
  runSpring,
  SkPath,
  LinearGradient,
  Path,
  Skia,
  useValue,
  useComputedValue,
  vec,
  Group,
  PathCommand,
  useSharedValueEffect,
  mix,
  Circle,
  Shadow,
} from '@shopify/react-native-skia'
import type { AnimatedLineGraphProps } from './LineGraphProps'
import { SelectionDot as DefaultSelectionDot } from './SelectionDot'
import {
  createGraphPath,
  createGraphPathWithGradient,
  getGraphPathRange,
  GraphPathRange,
  pixelFactorX,
} from './CreateGraphPath'
import Reanimated, {
  runOnJS,
  useAnimatedReaction,
  useSharedValue,
  useDerivedValue,
  cancelAnimation,
  withRepeat,
  withSequence,
  withTiming,
  withDelay,
} from 'react-native-reanimated'
import { getSixDigitHex } from './utils/getSixDigitHex'
import { GestureDetector } from 'react-native-gesture-handler'
import { usePanGesture } from './hooks/usePanGesture'
import { getYForX } from './GetYForX'
import { hexToRgba } from './utils/hexToRgba'

const INDICATOR_RADIUS = 7
const INDICATOR_BORDER_MULTIPLIER = 1.3
const INDICATOR_PULSE_BLUR_RADIUS_SMALL =
  INDICATOR_RADIUS * INDICATOR_BORDER_MULTIPLIER
const INDICATOR_PULSE_BLUR_RADIUS_BIG =
  INDICATOR_RADIUS * INDICATOR_BORDER_MULTIPLIER + 20

export function AnimatedLineGraph({
  points,
  color,
  smoothing = 0.2,
  gradientFillColors,
  lineThickness = 3,
  range,
  enableFadeInMask,
  enablePanGesture = false,
  onPointSelected,
  onGestureStart,
  onGestureEnd,
  panGestureDelay = 300,
  SelectionDot = DefaultSelectionDot,
  enableIndicator = false,
  indicatorPulsating = false,
  horizontalPadding = enableIndicator
    ? INDICATOR_RADIUS * INDICATOR_BORDER_MULTIPLIER
    : 0,
  verticalPadding = lineThickness,
  TopAxisLabel,
  BottomAxisLabel,
  ...props
}: AnimatedLineGraphProps): React.ReactElement {
  const [width, setWidth] = useState(0)
  const [height, setHeight] = useState(0)
  const interpolateProgress = useValue(0)

  const { gesture, isActive, x } = usePanGesture({
    enabled: enablePanGesture,
    holdDuration: panGestureDelay,
  })
  const circleX = useValue(0)
  const circleY = useValue(0)
  const pathEnd = useValue(0)
  const indicatorRadius = useValue(enableIndicator ? INDICATOR_RADIUS : 0)
  const indicatorBorderRadius = useComputedValue(
    () => indicatorRadius.current * INDICATOR_BORDER_MULTIPLIER,
    [indicatorRadius]
  )

  const pulseTrigger = useDerivedValue(() => {
    'worklet'
    return isActive.value ? 1 : 0
  }, [])
  const indicatorPulseAnimation = useSharedValue(0)
  const indicatorPulseRadius = useValue(INDICATOR_PULSE_BLUR_RADIUS_SMALL)
  const indicatorPulseOpacity = useValue(1)

  const positions = useComputedValue(() => {
    if (typeof color === 'string') {
      return [
        0,
        Math.min(0.15, pathEnd.current),
        pathEnd.current,
        pathEnd.current,
        1,
      ]
    } else {
      return color.map((_, index) => index / (color.length - 1))
    }
  }, [pathEnd, color])

  const onLayout = useCallback(
    ({ nativeEvent: { layout } }: LayoutChangeEvent) => {
      setWidth(Math.round(layout.width))
      setHeight(Math.round(layout.height))
    },
    []
  )

  const straightLine = useMemo(() => {
    const path = Skia.Path.Make()
    path.moveTo(0, height / 2)
    for (let i = 0; i < width - 1; i += 2) {
      const x = i
      const y = height / 2
      path.cubicTo(x, y, x, y, x, y)
    }

    return path
  }, [height, width])

  const paths = useValue<{ from?: SkPath; to?: SkPath }>({})
  const gradientPaths = useValue<{ from?: SkPath; to?: SkPath }>({})
  const commands = useRef<PathCommand[]>([])
  const [commandsChanged, setCommandsChanged] = useState(0)
  const pointSelectedIndex = useRef<number>()

  const pathRange: GraphPathRange = useMemo(
    () => getGraphPathRange(points, range),
    [points, range]
  )

  const drawingWidth = useMemo(() => {
    return Math.max(Math.floor(width - 2 * horizontalPadding), 0)
  }, [horizontalPadding, width])

  const lineWidth = useMemo(() => {
    const lastPoint = points[points.length - 1]

    if (lastPoint == null) return width - 2 * horizontalPadding

    return Math.max(
      Math.floor(
        (width - 2 * horizontalPadding) *
          pixelFactorX(lastPoint.date, pathRange.x.min, pathRange.x.max)
      ),
      0
    )
  }, [horizontalPadding, pathRange.x.max, pathRange.x.min, points, width])

  const indicatorX = useMemo(
    () =>
      commandsChanged >= 0
        ? Math.floor(lineWidth) + horizontalPadding
        : undefined,
    [commandsChanged, horizontalPadding, lineWidth]
  )
  const indicatorY = useMemo(
    () =>
      commandsChanged >= 0 && indicatorX != null
        ? getYForX(commands.current, indicatorX)
        : undefined,
    [commandsChanged, indicatorX]
  )
<<<<<<< HEAD

  const primaryColor = useMemo(() => {
    if (typeof color === 'string') return color
    return color[0] ?? '#FFF'
  }, [color])

  const indicatorPulseColor = useMemo(
    () => hexToRgba(primaryColor, 0.4),
    [primaryColor]
  )
=======
  const indicatorPulseColor = useMemo(() => hexToRgba(color, 0.4), [color])
>>>>>>> 89991f67

  const shouldFillGradient = gradientFillColors != null

  useEffect(() => {
    if (height < 1 || width < 1) {
      // view is not yet measured!
      return
    }
    if (points.length < 1) {
      // points are still empty!
      return
    }

    let path
    let gradientPath

    const createGraphPathProps = {
      points: points,
      range: pathRange,
      smoothing: smoothing,
      horizontalPadding: horizontalPadding,
      verticalPadding: verticalPadding,
      canvasHeight: height,
      canvasWidth: width,
    }

    if (shouldFillGradient) {
      const { path: pathNew, gradientPath: gradientPathNew } =
        createGraphPathWithGradient(createGraphPathProps)

      path = pathNew
      gradientPath = gradientPathNew
    } else {
      path = createGraphPath(createGraphPathProps)
    }

    commands.current = path.toCmds()

    if (gradientPath != null) {
      const previous = gradientPaths.current
      let from: SkPath = previous.to ?? straightLine
      if (previous.from != null && interpolateProgress.current < 1)
        from =
          from.interpolate(previous.from, interpolateProgress.current) ?? from

      if (gradientPath.isInterpolatable(from)) {
        gradientPaths.current = {
          from: from,
          to: gradientPath,
        }
      } else {
        gradientPaths.current = {
          from: gradientPath,
          to: gradientPath,
        }
      }
    }

    const previous = paths.current
    let from: SkPath = previous.to ?? straightLine
    if (previous.from != null && interpolateProgress.current < 1)
      from =
        from.interpolate(previous.from, interpolateProgress.current) ?? from

    if (path.isInterpolatable(from)) {
      paths.current = {
        from: from,
        to: path,
      }
    } else {
      paths.current = {
        from: path,
        to: path,
      }
    }

    setCommandsChanged(commandsChanged + 1)

    runSpring(
      interpolateProgress,
      { from: 0, to: 1 },
      {
        mass: 1,
        stiffness: 500,
        damping: 400,
        velocity: 0,
      }
    )
    // eslint-disable-next-line react-hooks/exhaustive-deps
  }, [
    height,
    horizontalPadding,
    interpolateProgress,
    pathRange,
    paths,
    shouldFillGradient,
    gradientPaths,
    points,
    range,
    straightLine,
    verticalPadding,
    width,
  ])

  const gradientColors = useMemo(() => {
    if (typeof color === 'string') {
      if (enableFadeInMask) {
        return [
          `${getSixDigitHex(color)}00`,
          `${getSixDigitHex(color)}ff`,
          `${getSixDigitHex(color)}ff`,
          `${getSixDigitHex(color)}33`,
          `${getSixDigitHex(color)}33`,
        ]
      } else {
        return [
          color,
          color,
          color,
          `${getSixDigitHex(color)}33`,
          `${getSixDigitHex(color)}33`,
        ]
      }
    } else {
      return color
    }
  }, [color, enableFadeInMask])

  const path = useComputedValue(
    () => {
      const from = paths.current.from ?? straightLine
      const to = paths.current.to ?? straightLine

      return to.interpolate(from, interpolateProgress.current)
    },
    // RN Skia deals with deps differently. They are actually the required SkiaValues that the derived value listens to, not react values.
    [interpolateProgress]
  )

  const gradientPath = useComputedValue(
    () => {
      const from = gradientPaths.current.from ?? straightLine
      const to = gradientPaths.current.to ?? straightLine

      return to.interpolate(from, interpolateProgress.current)
    },
    // RN Skia deals with deps differently. They are actually the required SkiaValues that the derived value listens to, not react values.
    [interpolateProgress]
  )

  const stopPulsating = useCallback(() => {
    cancelAnimation(indicatorPulseAnimation)
    indicatorPulseAnimation.value = 0
  }, [indicatorPulseAnimation])

  const startPulsating = useCallback(() => {
    indicatorPulseAnimation.value = withRepeat(
      withDelay(
        1000,
        withSequence(
          withTiming(1, { duration: 1100 }),
          withTiming(0, { duration: 0 }), // revert to 0
          withTiming(0, { duration: 1200 }), // delay between pulses
          withTiming(1, { duration: 1100 }),
          withTiming(1, { duration: 2000 }) // delay after both pulses
        )
      ),
      -1
    )
  }, [indicatorPulseAnimation])

  const setFingerX = useCallback(
    (fingerX: number) => {
      const lowerBound = horizontalPadding
      const upperBound = drawingWidth + horizontalPadding

      const fingerXInRange = Math.min(Math.max(fingerX, lowerBound), upperBound)
      const y = getYForX(commands.current, fingerXInRange)

      if (y != null) {
        circleY.current = y
        circleX.current = fingerXInRange
      }

      if (isActive.value) pathEnd.current = fingerXInRange / width

      const actualFingerX = fingerX - horizontalPadding

      const index = Math.round(
        (actualFingerX / drawingWidth) * (points.length - 1)
      )
      const pointIndex = Math.min(Math.max(index, 0), points.length - 1)

      if (pointSelectedIndex.current !== pointIndex) {
        const dataPoint = points[pointIndex]
        pointSelectedIndex.current = pointIndex

        if (dataPoint != null) {
          onPointSelected?.(dataPoint)
        }
      }
    },
    [
      circleX,
      circleY,
      drawingWidth,
      horizontalPadding,
      isActive.value,
      onPointSelected,
      pathEnd,
      points,
      width,
    ]
  )

  const setIsActive = useCallback(
    (active: boolean) => {
      runSpring(indicatorRadius, !active ? INDICATOR_RADIUS : 0, {
        mass: 1,
        stiffness: 1000,
        damping: 50,
        velocity: 0,
      })

      if (active) {
        onGestureStart?.()
        stopPulsating()
      } else {
        onGestureEnd?.()
        pointSelectedIndex.current = undefined
        pathEnd.current = 1
        startPulsating()
      }
    },
    [
      indicatorRadius,
      onGestureEnd,
      onGestureStart,
      pathEnd,
      startPulsating,
      stopPulsating,
    ]
  )

  useAnimatedReaction(
    () => x.value,
    (fingerX) => {
      if (isActive.value || fingerX) {
        runOnJS(setFingerX)(fingerX)
      }
    },
    [isActive, setFingerX, width, x]
  )

  useAnimatedReaction(
    () => isActive.value,
    (active) => {
      runOnJS(setIsActive)(active)
    },
    [isActive, setIsActive]
  )

  useEffect(() => {
    if (points.length !== 0 && commands.current.length !== 0)
      pathEnd.current = 1
  }, [commands, pathEnd, points.length])

  useEffect(() => {
    if (indicatorPulsating) {
      startPulsating()
    }
    // eslint-disable-next-line react-hooks/exhaustive-deps
  }, [indicatorPulsating])

  useSharedValueEffect(
    () => {
      if (pulseTrigger.value === 0) {
        indicatorPulseRadius.current = mix(
          indicatorPulseAnimation.value,
          INDICATOR_PULSE_BLUR_RADIUS_SMALL,
          INDICATOR_PULSE_BLUR_RADIUS_BIG
        )
        indicatorPulseOpacity.current = mix(indicatorPulseAnimation.value, 1, 0)
      } else {
        indicatorPulseRadius.current = 0
      }
    },
    indicatorPulseAnimation,
    pulseTrigger
  )

  const axisLabelContainerStyle = {
    paddingTop: TopAxisLabel != null ? 20 : 0,
    paddingBottom: BottomAxisLabel != null ? 20 : 0,
  }

  return (
    <View {...props}>
      <GestureDetector gesture={gesture}>
        <Reanimated.View style={[styles.container, axisLabelContainerStyle]}>
          {/* Top Label (max price) */}
          {TopAxisLabel != null && (
            <View style={styles.axisRow}>
              <TopAxisLabel />
            </View>
          )}

          {/* Actual Skia Graph */}
          <View style={styles.container} onLayout={onLayout}>
            {/* Fix for react-native-skia's incorrect type declarations */}
            <Canvas
              style={styles.svg}
              onPointerEnter={undefined}
              onPointerEnterCapture={undefined}
              onPointerLeave={undefined}
              onPointerLeaveCapture={undefined}
              onPointerMove={undefined}
              onPointerMoveCapture={undefined}
              onPointerCancel={undefined}
              onPointerCancelCapture={undefined}
              onPointerDown={undefined}
              onPointerDownCapture={undefined}
              onPointerUp={undefined}
              onPointerUpCapture={undefined}
              accessibilityLabelledBy={undefined}
              accessibilityLanguage={undefined}
            >
              <Group>
                <Path
                  // @ts-ignore
                  path={path}
                  strokeWidth={lineThickness}
                  style="stroke"
                  strokeJoin="round"
                  strokeCap="round"
                >
                  <LinearGradient
                    start={vec(0, 0)}
                    end={vec(width, 0)}
                    colors={gradientColors}
                    positions={positions}
                  />
                </Path>

                {shouldFillGradient && (
                  <Path
                    // @ts-ignore
                    path={gradientPath}
                  >
                    <LinearGradient
                      start={vec(0, 0)}
                      end={vec(0, height)}
                      colors={gradientFillColors}
                    />
                  </Path>
                )}
              </Group>

              {SelectionDot != null &&
                SelectionDot({
                  isActive,
                  color: primaryColor,
                  lineThickness,
                  circleX,
                  circleY,
                })}

              {enableIndicator && (
                <Group>
                  {indicatorPulsating && (
                    <Circle
                      cx={indicatorX}
                      cy={indicatorY}
                      r={indicatorPulseRadius}
                      opacity={indicatorPulseOpacity}
                      color={indicatorPulseColor}
                      style="fill"
                    />
                  )}

                  <Circle
                    cx={indicatorX}
                    cy={indicatorY}
                    r={indicatorBorderRadius}
                    color={'#ffffff'}
                  >
                    <Shadow dx={2} dy={2} color="rgba(0,0,0,0.2)" blur={4} />
                  </Circle>
                  <Circle
                    cx={indicatorX}
                    cy={indicatorY}
                    r={indicatorRadius}
                    color={primaryColor}
                  />
                </Group>
              )}
            </Canvas>
          </View>

          {/* Bottom Label (min price) */}
          {BottomAxisLabel != null && (
            <View style={styles.axisRow}>
              <BottomAxisLabel />
            </View>
          )}
        </Reanimated.View>
      </GestureDetector>
    </View>
  )
}

const styles = StyleSheet.create({
  svg: {
    flex: 1,
  },
  container: {
    flex: 1,
  },
  axisRow: {
    height: 17,
  },
})<|MERGE_RESOLUTION|>--- conflicted
+++ resolved
@@ -176,7 +176,6 @@
         : undefined,
     [commandsChanged, indicatorX]
   )
-<<<<<<< HEAD
 
   const primaryColor = useMemo(() => {
     if (typeof color === 'string') return color
@@ -187,9 +186,6 @@
     () => hexToRgba(primaryColor, 0.4),
     [primaryColor]
   )
-=======
-  const indicatorPulseColor = useMemo(() => hexToRgba(color, 0.4), [color])
->>>>>>> 89991f67
 
   const shouldFillGradient = gradientFillColors != null
 
