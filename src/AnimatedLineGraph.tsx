--- conflicted
+++ resolved
@@ -38,7 +38,7 @@
   withDelay,
 } from 'react-native-reanimated'
 import { getSixDigitHex } from './utils/getSixDigitHex'
-import { GestureHandlerRootView, GestureDetector } from 'react-native-gesture-handler'
+import { GestureDetector } from 'react-native-gesture-handler'
 import { usePanGesture } from './hooks/usePanGesture'
 import { getYForX } from './GetYForX'
 import { hexToRgba } from './utils/hexToRgba'
@@ -54,7 +54,6 @@
   points,
   color,
   smoothing = 0.2,
-  holdDuration = 300,
   gradientFillColors,
   lineThickness = 3,
   range,
@@ -79,14 +78,10 @@
   const [height, setHeight] = useState(0)
   const interpolateProgress = useValue(0)
 
-<<<<<<< HEAD
-  const { gesture, isActive, x } = usePanGesture({ holdDuration })
-=======
   const { gesture, isActive, x } = usePanGesture({
     enabled: enablePanGesture,
     holdDuration: panGestureDelay,
   })
->>>>>>> 278c2a82
   const circleX = useValue(0)
   const circleY = useValue(0)
   const pathEnd = useValue(0)
@@ -471,23 +466,6 @@
   }
 
   return (
-<<<<<<< HEAD
-    <GestureHandlerRootView>
-      <View {...props}>
-        <GestureDetector gesture={enablePanGesture ? gesture : undefined}>
-          <ReanimatedView style={[styles.container, styles.axisLabelContainer]}>
-            {/* Top Label (max price) */}
-            {TopAxisLabel != null && (
-              <View style={styles.axisRow}>
-                <TopAxisLabel />
-              </View>
-            )}
-
-            {/* Actual Skia Graph */}
-            <View style={styles.container} onLayout={onLayout}>
-              <Canvas style={styles.svg}>
-                <Group>
-=======
     <View {...props}>
       <GestureDetector gesture={gesture}>
         <Reanimated.View style={[styles.container, axisLabelContainerStyle]}>
@@ -536,96 +514,70 @@
                 </Path>
 
                 {shouldFillGradient && (
->>>>>>> 278c2a82
                   <Path
                     // @ts-ignore
-                    path={path}
-                    strokeWidth={lineThickness}
-                    style="stroke"
-                    strokeJoin="round"
-                    strokeCap="round"
+                    path={gradientPath}
                   >
                     <LinearGradient
                       start={vec(0, 0)}
-                      end={vec(width, 0)}
-                      colors={gradientColors}
-                      positions={positions}
+                      end={vec(0, height)}
+                      colors={gradientFillColors}
                     />
                   </Path>
-
-                  {shouldFillGradient && (
-                    <Path
-                      // @ts-ignore
-                      path={gradientPath}
-                    >
-                      <LinearGradient
-                        start={vec(0, 0)}
-                        end={vec(0, height)}
-                        colors={gradientFillColors}
-                      />
-                    </Path>
-                  )}
-                </Group>
-
-                {SelectionDot != null && (
-                  <SelectionDot
-                    isActive={isActive}
-                    color={color}
-                    lineThickness={lineThickness}
-                    circleX={circleX}
-                    circleY={circleY}
-                  />
                 )}
-
-                {enableIndicator && (
-                  <Group>
-                    {indicatorPulsating && (
-                      <Circle
-                        cx={indicatorX}
-                        cy={indicatorY}
-                        r={indicatorPulseRadius}
-                        opacity={indicatorPulseOpacity}
-                        color={indicatorPulseColor}
-                        style="fill"
-                      />
-                    )}
-
+              </Group>
+
+              {SelectionDot != null && (
+                <SelectionDot
+                  isActive={isActive}
+                  color={color}
+                  lineThickness={lineThickness}
+                  circleX={circleX}
+                  circleY={circleY}
+                />
+              )}
+
+              {enableIndicator && (
+                <Group>
+                  {indicatorPulsating && (
                     <Circle
                       cx={indicatorX}
                       cy={indicatorY}
-                      r={indicatorBorderRadius}
-                      color={'#ffffff'}
-                    >
-                      <Shadow dx={2} dy={2} color="rgba(0,0,0,0.2)" blur={4} />
-                    </Circle>
-                    <Circle
-                      cx={indicatorX}
-                      cy={indicatorY}
-                      r={indicatorRadius}
-                      color={color}
+                      r={indicatorPulseRadius}
+                      opacity={indicatorPulseOpacity}
+                      color={indicatorPulseColor}
+                      style="fill"
                     />
-                  </Group>
-                )}
-              </Canvas>
+                  )}
+
+                  <Circle
+                    cx={indicatorX}
+                    cy={indicatorY}
+                    r={indicatorBorderRadius}
+                    color={'#ffffff'}
+                  >
+                    <Shadow dx={2} dy={2} color="rgba(0,0,0,0.2)" blur={4} />
+                  </Circle>
+                  <Circle
+                    cx={indicatorX}
+                    cy={indicatorY}
+                    r={indicatorRadius}
+                    color={color}
+                  />
+                </Group>
+              )}
+            </Canvas>
+          </View>
+
+          {/* Bottom Label (min price) */}
+          {BottomAxisLabel != null && (
+            <View style={styles.axisRow}>
+              <BottomAxisLabel />
             </View>
-<<<<<<< HEAD
-
-            {/* Bottom Label (min price) */}
-            {BottomAxisLabel != null && (
-              <View style={styles.axisRow}>
-                <BottomAxisLabel />
-              </View>
-            )}
-          </ReanimatedView>
-        </GestureDetector>
-      </View>
-    </GestureHandlerRootView>
-=======
           )}
         </Reanimated.View>
       </GestureDetector>
     </View>
->>>>>>> 278c2a82
   )
 }
 
