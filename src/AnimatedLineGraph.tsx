--- conflicted
+++ resolved
@@ -462,13 +462,8 @@
 
   return (
     <View {...props}>
-<<<<<<< HEAD
       <GestureDetector gesture={gesture}>
-        <Reanimated.View style={[styles.container, styles.axisLabelContainer]}>
-=======
-      <GestureDetector gesture={enablePanGesture ? gesture : undefined}>
-        <ReanimatedView style={[styles.container, axisLabelContainerStyle]}>
->>>>>>> ee45375c
+        <Reanimated.View style={[styles.container, axisLabelContainerStyle]}>
           {/* Top Label (max price) */}
           {TopAxisLabel != null && (
             <View style={styles.axisRow}>
