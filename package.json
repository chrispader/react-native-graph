--- conflicted
+++ resolved
@@ -57,7 +57,7 @@
   "devDependencies": {
     "@react-native-community/eslint-config": "^2.0.0",
     "@release-it/conventional-changelog": "^2.0.0",
-    "@shopify/react-native-skia": "^0.1.123",
+    "@shopify/react-native-skia": "^0.1.136",
     "@types/react": "^17.0.42",
     "@types/react-native": "^0.67.4",
     "eslint": "^7.2.0",
@@ -68,18 +68,10 @@
     "react": "^17.0.2",
     "react-native": "^0.67.4",
     "react-native-builder-bob": "^0.18.0",
-<<<<<<< HEAD
-    "react-native-gesture-handler": "^2.4.1",
-    "react-native-reanimated": "^2.8.0",
-    "release-it": "^14.2.2",
-    "typescript": "^4.4.3"
-=======
     "release-it": "^14.2.2",
     "typescript": "^4.4.3",
     "react-native-gesture-handler": "^2.5.0",
-    "react-native-reanimated": "^2.9.1",
-    "@shopify/react-native-skia": "^0.1.136"
->>>>>>> ecc93b5a
+    "react-native-reanimated": "^2.9.1"
   },
   "peerDependencies": {
     "@shopify/react-native-skia": "*",
